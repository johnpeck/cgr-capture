--- conflicted
+++ resolved
@@ -6,7 +6,6 @@
   - You can have weird installation errors if this isn't updated.  As
     usual, use pip install --upgrade setuptools to get it up to date.
 * ----------------------------- TODO list ------------------------------
-<<<<<<< HEAD
 * How to increment a revision
 ** Merge with master
    1. git checkout master
@@ -22,8 +21,6 @@
    - I have a username and password already.  I created a pypirc file
      on my work machine.  I added a makefile target to register the
      package...I just don't have a decent connection to do it with.
-=======
->>>>>>> 4726c539
 * cgr-cal script
 ** DONE Add checks for slope and offset values
    - Offset counts should be within 1V of zero, and offsets should be
