--- conflicted
+++ resolved
@@ -16,11 +16,7 @@
 from configobj import ConfigObj # For writing and reading config file
 
 
-<<<<<<< HEAD
-utilnum = 43
-=======
 utilnum = 46
->>>>>>> 8c273bea
 
 # create logger
 module_logger = logging.getLogger('root.utils')
